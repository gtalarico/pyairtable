import pytest
from collections import OrderedDict
from posixpath import join as urljoin

from mock import Mock
from requests import HTTPError
from six.moves.urllib.parse import urlencode, quote

from airtable import Airtable


@pytest.fixture
def url_builder():
    """ Builds Airtable Api Url Manually for mock testing """

    def _url_builder(base_key, table_name, params=None):
        urltable_name = quote(table_name, safe="")
        url = urljoin(Airtable.API_URL, base_key, urltable_name)
        if params:
            params = OrderedDict(sorted(params.items()))
            url += "?" + urlencode(params)
        return url

    return _url_builder


@pytest.fixture
def constants():
    return dict(
        API_KEY="FakeApiKey", BASE_KEY="appJMY16gZDQrMWpA", TABLE_NAME="Table Name"
    )


@pytest.fixture()
def table(constants):
    return Airtable(
<<<<<<< HEAD
        constants["API_KEY"], constants["TABLE_NAME"], api_key=constants["BASE_KEY"]
=======
        constants["BASE_KEY"],
        constants["TABLE_NAME"],
        api_key=constants["API_KEY"]
>>>>>>> e85e61b5
    )


@pytest.fixture
def mock_records():
    return [
        {
            "id": "recH73JJvr7vv1234",
            "fields": {"SameField": 1234, "Value": "abc"},
            "createdTime": "2017-06-06T18:30:57.000Z",
        },
        {
            "id": "recyXhbY4uax4567",
            "fields": {"SameField": 456, "Value": "def"},
            "createdTime": "2017-06-06T18:30:57.000Z",
        },
        {
            "id": "recyXhbY4uax891",
            "fields": {"SameField": 789, "Value": "xyz"},
            "createdTime": "2017-06-06T18:30:57.000Z",
        },
    ]


@pytest.fixture
def mock_response_single(mock_records):
    return mock_records[0]


@pytest.fixture
def mock_response_list(mock_records):
    return [
        {"records": mock_records[0:2], "offset": "recuOeLpF6TQpArJi"},
        {"records": [mock_records[2]]},
    ]


@pytest.fixture
def mock_response_insert(mock_records):
    {
        "id": "rec9MgW8WhqcbnBx4",
        "fields": {
            "Editorial": ["recdaBsWECUC2aml3"],
            "Persona": "Startup CEO",
            "Verticals": ["recpI1hFWtSrbw5XI"],
            "Content Types": ["How-to posts", "Tutorials"],
            "Notes": "Driven by high impact; looking for ways to implement data driven initiatives",
        },
        "createdTime": "2017-06-06T18:31:12.000Z",
    }


@pytest.fixture
def mock_response_iterator(mock_response_list):
    """ Each call will return the next response in mock_response_list """
    i = iter(mock_response_list)

    def _response_iterator(request, context):
        v = next(i)
        return v

    return _response_iterator


def http_error():
    raise HTTPError("Not Found")


@pytest.fixture
def response():
    response = Mock()
    response.raise_for_status.side_effect = http_error
    response.url = "page%20url"
    return response<|MERGE_RESOLUTION|>--- conflicted
+++ resolved
@@ -34,13 +34,9 @@
 @pytest.fixture()
 def table(constants):
     return Airtable(
-<<<<<<< HEAD
-        constants["API_KEY"], constants["TABLE_NAME"], api_key=constants["BASE_KEY"]
-=======
         constants["BASE_KEY"],
         constants["TABLE_NAME"],
         api_key=constants["API_KEY"]
->>>>>>> e85e61b5
     )
 
 
