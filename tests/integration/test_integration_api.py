from datetime import datetime, timezone
from uuid import uuid4

import pytest

from pyairtable import Table
from pyairtable import formulas as fo
from pyairtable.utils import attachment, date_to_iso_str, datetime_to_iso_str

pytestmark = [pytest.mark.integration]


def test_integration_table(table, cols):
    # Create / Get
    rec = table.create({cols.TEXT: "A", cols.NUM: 1, cols.BOOL: True})
    rv_get = table.get(rec["id"])
    assert rv_get["fields"][cols.TEXT] == "A"

    # Update
    rv = table.update(rec["id"], {cols.TEXT: "B"})
    assert rv["fields"][cols.TEXT] == "B"
    assert rv["fields"][cols.NUM] == 1

    # Replace
    rv = table.update(rec["id"], {cols.NUM: 2}, replace=True)
    assert rv["fields"] == {cols.NUM: 2}

    # Get all
    records = table.all()
    assert rec["id"] in [r["id"] for r in records]
    assert cols.NUM in records[0]["fields"]  # col name in "fields"

    # Delete
    rv = table.delete(rec["id"])
    assert rv["deleted"]

    # Batch Create
    COUNT = 15
    records = table.batch_create(
        [{cols.TEXT: "A", cols.NUM: 1, cols.BOOL: True} for _ in range(COUNT)]
    )

    for record in records:
        record["fields"][cols.TEXT] = "C"
    rv_batch_update = table.batch_update(records)
    assert all([r["fields"][cols.TEXT] == "C" for r in rv_batch_update])

    # Batch Delete
    records = table.batch_delete([r["id"] for r in records])
    assert len(records) == COUNT


def test_return_fields_by_field_id(table: Table, cols):
    """
    Test that we can get, create, and update records by field ID vs. name.

    See https://github.com/gtalarico/pyairtable/issues/194
    """
    # Create one record with return_fields_by_field_id=True
    record = table.create({cols.TEXT_ID: "Hello"}, return_fields_by_field_id=True)
    assert record["fields"][cols.TEXT_ID] == "Hello"

    # Update one record with return_fields_by_field_id=True
    updated = table.update(
        record["id"],
        {cols.TEXT_ID: "Goodbye"},
        return_fields_by_field_id=True,
    )
    assert updated["fields"][cols.TEXT_ID] == "Goodbye"

    # Create multiple records with return_fields_by_field_id=True
    records = table.batch_create(
        [
            {cols.TEXT_ID: "Alpha"},
            {cols.TEXT_ID: "Bravo"},
            {cols.TEXT_ID: "Charlie"},
        ],
        return_fields_by_field_id=True,
    )
    assert records[0]["fields"][cols.TEXT_ID] == "Alpha"
    assert records[1]["fields"][cols.TEXT_ID] == "Bravo"
    assert records[2]["fields"][cols.TEXT_ID] == "Charlie"

    # Update multiple records with return_fields_by_field_id=True
    updates = [
        dict(
            record,
            fields={cols.TEXT_ID: "Hello, " + record["fields"][cols.TEXT_ID]},
        )
        for record in records
    ]
    updated = table.batch_update(updates, return_fields_by_field_id=True)
    assert updated[0]["fields"][cols.TEXT_ID] == "Hello, Alpha"
    assert updated[1]["fields"][cols.TEXT_ID] == "Hello, Bravo"
    assert updated[2]["fields"][cols.TEXT_ID] == "Hello, Charlie"


def test_get_records_options(table: Table, cols):
    """
    Test that we pass all valid options to the GET endpoint.
    """
    rec = table.create({cols.TEXT: "abracadabra"})

    # Test that each supported option works via GET
    # (or, at least, that we don't get complaints from the API)
    assert table.all(view="view") == [rec]
    assert table.all(max_records=1) == [rec]
    assert table.all(page_size=1) == [rec]
    assert table.all(offset="") == [rec]
    assert table.all(fields=[cols.TEXT, cols.NUM]) == [rec]
    assert table.all(cell_format="json") == [rec]
    assert table.all(sort=[cols.TEXT, cols.NUM]) == [rec]
    assert table.all(time_zone="utc") == [rec]
    assert table.all(user_locale="en-ie") == [rec]
    assert table.all(return_fields_by_field_id=True) == [
        {
            "id": rec["id"],
            "createdTime": rec["createdTime"],
            "fields": {cols.TEXT_ID: rec["fields"][cols.TEXT]},
        }
    ]

    # Test that each supported parameter works with a POST
    # (or, at least, that we don't get complaints from the API)
    formula = f"{cols.TEXT} != '{'x' * 17000}'"
    assert table.all(formula=formula, view="view") == [rec]
    assert table.all(formula=formula, max_records=1) == [rec]
    assert table.all(formula=formula, page_size=1) == [rec]
    assert table.all(formula=formula, offset="") == [rec]
    assert table.all(formula=formula, fields=[cols.TEXT, cols.NUM]) == [rec]
    assert table.all(formula=formula, cell_format="json") == [rec]
    assert table.all(formula=formula, sort=[cols.TEXT, cols.NUM]) == [rec]
    assert table.all(formula=formula, time_zone="utc") == [rec]
    assert table.all(formula=formula, user_locale="en-ie") == [rec]
    assert table.all(formula=formula, return_fields_by_field_id=True) == [
        {
            "id": rec["id"],
            "createdTime": rec["createdTime"],
            "fields": {cols.TEXT_ID: rec["fields"][cols.TEXT]},
        }
    ]


def test_integration_field_equals(table: Table, cols):
    TEXT_VALUE = "Test {}".format(uuid4())
    NUM_VALUE = 12345
    values = {cols.TEXT: TEXT_VALUE, cols.NUM: NUM_VALUE}
    rv_create = table.create(values)

    # match all - finds
    rv_first = table.first(formula=fo.match(values))
    assert rv_first and rv_first["id"] == rv_create["id"]

    # match all - does not find
    values = {cols.TEXT: TEXT_VALUE, cols.NUM: 0}
    rv_first = table.first(formula=fo.match(values))
    assert rv_first is None

    # match all w/ match_any=True - does not find
    values = {cols.TEXT: TEXT_VALUE, cols.NUM: 0}
    rv_first = table.first(formula=fo.match(values, match_any=True))
    assert rv_first and rv_first["id"] == rv_create["id"]


def test_batch_upsert(table: Table, cols):
    one, two = table.batch_create(
        [
            {cols.TEXT: "One"},
            {cols.TEXT: "Two"},
        ]
    )

    # Test batch_upsert where replace=False
    result = table.batch_upsert(
        [
            {"id": one["id"], "fields": {cols.NUM: 3}},  # use id
            {"fields": {cols.TEXT: "Two", cols.NUM: 4}},  # use key_fields
            {"fields": {cols.TEXT: "Three", cols.NUM: 5}},  # create record
        ],
        key_fields=[cols.TEXT],
    )
    assert set(result["updatedRecords"]) == {one["id"], two["id"]}
    assert len(result["createdRecords"]) == 1
    assert len(result["records"]) == 3
    assert result["records"][0]["id"] == one["id"]
    assert result["records"][0]["fields"] == {cols.TEXT: "One", cols.NUM: 3}
    assert result["records"][1]["id"] == two["id"]
    assert result["records"][1]["fields"] == {cols.TEXT: "Two", cols.NUM: 4}
    assert result["records"][2]["fields"] == {cols.TEXT: "Three", cols.NUM: 5}

    # Test batch_upsert where replace=True
    result = table.batch_upsert(
        [
            {"id": one["id"], "fields": {cols.NUM: 3}},  # removes cols.TEXT
            {"fields": {cols.TEXT: "Two"}},  # removes cols.NUM
            {"fields": {cols.TEXT: "Three", cols.NUM: 6}},  # replaces cols.NUM
            {"fields": {cols.TEXT: None, cols.NUM: 7}},  # creates a record
        ],
        key_fields=[cols.TEXT],
        replace=True,
    )
    assert len(result["records"]) == 4
    assert result["records"][0]["id"] == one["id"]
    assert result["records"][0]["fields"] == {cols.NUM: 3}
    assert result["records"][1]["id"] == two["id"]
    assert result["records"][1]["fields"] == {cols.TEXT: "Two"}
    assert result["records"][2]["fields"] == {cols.TEXT: "Three", cols.NUM: 6}
    assert result["records"][3]["fields"] == {cols.NUM: 7}

    # Test that batch_upsert passes along return_fields_by_field_id
    result = table.batch_upsert(
        [{"fields": {cols.TEXT: "Two", cols.NUM: 8}}],
        key_fields=[cols.TEXT],
        return_fields_by_field_id=True,
    )
    assert result["records"] == [
        {
            "id": two["id"],
            "createdTime": two["createdTime"],
            "fields": {cols.TEXT_ID: "Two", cols.NUM_ID: 8},
        }
    ]


def test_integration_formula_datetime(table: Table, cols):
<<<<<<< HEAD
    now = datetime.utcnow()
    formula = fo.match({cols.DATETIME: now})
    rv_create = table.create({cols.DATETIME: datetime_to_iso_str(now)})
=======
    value = datetime.utcnow().replace(tzinfo=timezone.utc)
    str_value = fo.to_airtable_value(value)
    formula = fo.match({cols.DATETIME: str_value})
    rv_create = table.create({cols.DATETIME: str_value})
>>>>>>> b676bf0d
    rv_first = table.first(formula=formula)
    assert rv_first and rv_first["id"] == rv_create["id"]


def test_integration_formula_date_filter(table: Table, cols):
    dt = datetime.utcnow()
    dt_str = datetime_to_iso_str(dt)
    date = dt.date()
    date_str = date_to_iso_str(date)

    created = []
    for _ in range(2):
        rec = table.create({cols.DATETIME: dt_str})
        created.append(rec)

    formula = fo.FIND(date_str, fo.Field(cols.DATETIME))
    rv_all = table.all(formula=formula)
    print("repr", repr(formula), "\nstr", str(formula))
    assert rv_all
    assert set([r["id"] for r in rv_all]) == set([r["id"] for r in created])


def test_integration_field_equals_with_quotes(table: Table, cols):
    VALUE = "Contact's Name {}".format(uuid4())
    rv_create = table.create({cols.TEXT: VALUE})
    rv_first = table.first(formula=fo.match({cols.TEXT: VALUE}))
    assert rv_first and rv_first["id"] == rv_create["id"]

    VALUE = 'Some "Quote"  {}'.format(uuid4())
    rv_create = table.create({cols.TEXT: VALUE})
    rv_first = table.first(formula=fo.match({cols.TEXT: VALUE}))
    assert rv_first and rv_first["id"] == rv_create["id"]


def test_integration_formula_composition(table: Table, cols):
    text = "Mike's Thing {}".format(uuid4())
    num = 1
    bool_ = True
    rv_create = table.create({cols.TEXT: text, cols.NUM: num, cols.BOOL: bool_})

    formula = fo.AND(
        fo.EQ(fo.Field(cols.TEXT), text),
        fo.EQ(fo.Field(cols.NUM), num),
        fo.EQ(fo.Field(cols.BOOL), bool_),  # not needs to be int()
    )
    rv_first = table.first(formula=formula)

    assert rv_first["id"] == rv_create["id"]


def test_integration_attachment(table, cols, valid_img_url):
    rec = table.create({cols.ATTACHMENT: [attachment(valid_img_url)]})
    rv_get = table.get(rec["id"])
    assert rv_get["fields"]["attachment"][0]["filename"] == "logo.png"


def test_integration_attachment_multiple(table, cols, valid_img_url):
    rec = table.create(
        {
            cols.ATTACHMENT: [
                attachment(valid_img_url, filename="a.jpg"),
                attachment(valid_img_url, filename="b.jpg"),
            ]
        }
    )
    rv_get = table.get(rec["id"])
    assert rv_get["fields"]["attachment"][0]["filename"] == "a.jpg"
    assert rv_get["fields"]["attachment"][1]["filename"] == "b.jpg"


def test_integration_comments(api, table: Table, cols):
    # Test that we can create a comment
    record = table.create({cols.TEXT: "Text"})
    whoami = api.whoami()["id"]
    table.add_comment(record["id"], f"A comment from @[{whoami}]")

    # Retrieve the comment we just created, make some assertions about its state
    comments = table.comments(record["id"])
    assert len(comments) == 1
    assert whoami in comments[0].text
    assert comments[0].author.id == whoami
    assert comments[0].mentioned[whoami].id == whoami

    # Test that we can modify the comment and examine its updated state
    comments[0].text = "Never mind!"
    comments[0].save()
    assert whoami not in comments[0].text
    assert comments[0].mentioned is None

    # Test that we can delete the comment
    comments[0].delete()<|MERGE_RESOLUTION|>--- conflicted
+++ resolved
@@ -223,22 +223,15 @@
 
 
 def test_integration_formula_datetime(table: Table, cols):
-<<<<<<< HEAD
-    now = datetime.utcnow()
+    now = datetime.now(timezone.utc)
     formula = fo.match({cols.DATETIME: now})
     rv_create = table.create({cols.DATETIME: datetime_to_iso_str(now)})
-=======
-    value = datetime.utcnow().replace(tzinfo=timezone.utc)
-    str_value = fo.to_airtable_value(value)
-    formula = fo.match({cols.DATETIME: str_value})
-    rv_create = table.create({cols.DATETIME: str_value})
->>>>>>> b676bf0d
     rv_first = table.first(formula=formula)
     assert rv_first and rv_first["id"] == rv_create["id"]
 
 
 def test_integration_formula_date_filter(table: Table, cols):
-    dt = datetime.utcnow()
+    dt = datetime.now(timezone.utc)
     dt_str = datetime_to_iso_str(dt)
     date = dt.date()
     date_str = date_to_iso_str(date)
