import pytest
from pyairtable.orm import fields as f


def test_field():
    class T:
        name = f.Field("Name")

    t = T()
    t.name = "x"
    assert t.name == "x"
    assert t.__dict__["_fields"]["Name"] == "x"


def test_field_types():
    class T:
        name = f.TextField("Name")
        check = f.CheckboxField("Check")
        email = f.EmailField("Email")

    t = T()
    t.name = "name"
    t.check = True
    t.email = "x@x.com"
    assert t.name == "name"
    assert t.check is True
    assert t.email == "x@x.com"


@pytest.mark.skip("TODO")
def test_linked_field():
    ...


def test_datetime_field():
    class T:
        dt = f.DatetimeField("Datetime")

    field = T.__dict__["dt"]

    dt_str_from_airtable = "2000-01-02T03:04:05.000Z"
    rv_dt = field.to_internal_value(dt_str_from_airtable)
    rv_str = field.to_record_value(rv_dt)
    assert rv_str == dt_str_from_airtable

    assert (
        rv_dt.year == 2000
        and rv_dt.month == 1
        and rv_dt.day == 2
        and rv_dt.hour == 3
        and rv_dt.minute == 4
        and rv_dt.second == 5
    )


def test_date_field():
    class T:
        date = f.DateField("Date")

    field = T.__dict__["date"]

    date_str_from_airtable = "2000-01-02"
    rv_date = field.to_internal_value(date_str_from_airtable)
    rv_str = field.to_record_value(rv_date)
    assert rv_str == date_str_from_airtable

    assert rv_date.year == 2000 and rv_date.month == 1 and rv_date.day == 2
<<<<<<< HEAD
    
    
def test_phone_field():
    class T:
        phone = f.PhoneField("Phone")
        
    field = T.__dict__["phone"]
    
    received_values = [
        '9876543210',
        '987-654-3210',
        '(987) 654-3210',
        '987 654 3210',
        '987.654.3210',
        '+1 987.654.3210',
        '+1 (987) 654.3210',
        '+19876543210',
    ]
    
    for value in received_values:
        t = T()
        t.phone = value
        
        rv_e164 = field.to_internal_value(value)
        rv_str = field.to_record_value(value)
        
        print(value)
        
        assert rv_e164 == '+19876543210'
        assert rv_str == '+1 987-654-3210'
        assert t.phone == '+1 987-654-3210'
        
    
=======

    
def test_lookup_field():
    class T:
        items = f.LookupField("Items")
        
    field = T.__dict__["items"]
    
    lookup_from_airtable = ["Item 1", "Item 2", "Item 3"]
    rv_list = field.to_internal_value(lookup_from_airtable)
    rv_json = field.to_record_value(rv_list)
    assert rv_json == lookup_from_airtable
    assert isinstance(rv_list, list)
    assert (
        rv_list[0] == 'Item 1'
        and rv_list[1] == 'Item 2'
        and rv_list[2] == 'Item 3'
    )
    
    class T:
        events = f.LookupField("Event times", model=f.DatetimeField)
        
    field = T.__dict__["events"]
    
    lookup_from_airtable = ["2000-01-02T03:04:05.000Z", "2000-02-02T03:04:05.000Z", "2000-03-02T03:04:05.000Z"]
    rv_to_internal = field.to_internal_value(lookup_from_airtable)
    rv_to_record = field.to_record_value(rv_to_internal)
    assert rv_to_record == lookup_from_airtable
    assert isinstance(rv_to_internal, list)
    assert (
        rv_to_internal[0] == '2000-01-02T03:04:05.000Z'
        and rv_to_internal[1] == '2000-02-02T03:04:05.000Z'
        and rv_to_internal[2] == '2000-03-02T03:04:05.000Z'
    )
>>>>>>> 0f9fd8e7
<|MERGE_RESOLUTION|>--- conflicted
+++ resolved
@@ -65,7 +65,6 @@
     assert rv_str == date_str_from_airtable
 
     assert rv_date.year == 2000 and rv_date.month == 1 and rv_date.day == 2
-<<<<<<< HEAD
     
     
 def test_phone_field():
@@ -97,9 +96,6 @@
         assert rv_e164 == '+19876543210'
         assert rv_str == '+1 987-654-3210'
         assert t.phone == '+1 987-654-3210'
-        
-    
-=======
 
     
 def test_lookup_field():
@@ -133,5 +129,4 @@
         rv_to_internal[0] == '2000-01-02T03:04:05.000Z'
         and rv_to_internal[1] == '2000-02-02T03:04:05.000Z'
         and rv_to_internal[2] == '2000-03-02T03:04:05.000Z'
-    )
->>>>>>> 0f9fd8e7
+    )