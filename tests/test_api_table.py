--- conflicted
+++ resolved
@@ -6,11 +6,8 @@
 from requests_mock import Mocker
 
 from pyairtable import Api, Base, Table
-<<<<<<< HEAD
 from pyairtable.formulas import AND, EQ, Field
-=======
 from pyairtable.metadata import get_table_schema
->>>>>>> b676bf0d
 from pyairtable.models.schema import TableSchema
 from pyairtable.testing import fake_id, fake_record
 from pyairtable.utils import chunked
